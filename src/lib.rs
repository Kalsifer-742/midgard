//! World Generation tool which implements the `Generator trait` defined by `Robotic-Lib`
//!
//! # Features
//!
//! - Seed based generation.
//!     - All random elements of the world generation follow the provided seed. This means that every world is 100% reproducible.
//! - Elevation generation.
//!     - The world is generated starting from an elevation map which defines the shape of the terrain.
//! - Biomes generation.
//!     - Biomes are generated based on altitude and temperature.
//!     - Biomes list:
//!         - DeepWater
//!         - ShallowWater
//!         - Beach
//!         - Desert
//!           - In deserts you can fine lava lakes and fire patches.
//!         - Plain
//!         - Forest
//!         - Hill
//!         - Mountain
//!         - SnowyMountain
//! - Rivers generation
//!     - Rivers generation is based on altitude. Rivers spawn in the mountains and follow the altitude to end in a lake or the sea.
//! - Streets generation.
//!     - Streets spawn in the world connecting random points. This gives the robot a street infrastracture to use and start from.
//! - Telepors generation.
//!     - Teleports spawn in random locations.
//! - Content generation
//!     - Each content has a different spawn probability and for some contents the probability also changes based on the biome.
//!     - Contents:
//!         - `Tree` spawns in `Forest`, `Hill` and `Mountain`. Less trees spawn as the elevation increase
//!         - `Rock` spawns in `Plain`, `Hill`, `Mountain` and `SnowyMountain`. More rocks spawn as the elevation increase.
//!         - `Fish` spawns in `ShallowWater` and `DeepWater`. More fish spawn as the water depth increase.
//!     - `Garbage`, `Coins`, `Bins`, `Crates`, `Markets` spawn randomly in the world with different probabilities
//! - Weather forecast generation
//!     - The weather forecast is generated choosing a random weather for each day.
//!     - Weather types: `Sunny`, `Foggy`, `Rainy`, `TrentinoSnow`, `TropicalMonsoon`
//!     - `always_sunny` is a parameter that allow to generate an always sunny weather.
//! - Spawnpoint generation
//!     - The spawn point is generated randomly but with biome preference to make the start easier.
//!     - In order of preference: `Plain`, `Beach`, `Forest`
//!
//! # Examples
//!
//! ```
//! use robotics_lib::world::world_generator::Generator;
//! use midgard::world_generator::WorldGenerator;
//! use midgard::world_generator::WorldGeneratorParameters;
//! use midgard::world_visualizer::WorldVisualizer;
<<<<<<< HEAD
//! 
//! # fn main() {
//! // Define the World Generator parameters using the dedicated struct
//! let params = WorldGeneratorParameters {
//!     world_size: 300,
//!     ..Default::default()
//! };
//! 
//! // Instantiate the World Generator with the static method 'new', passing the parameters
//! let mut world_generator = WorldGenerator::new(params);
//! let (world, (_spawn_x, _spawn_y), _weather, _max_score, _score_table) = world_generator.gen();
//! 
//! // Use the 'visualize' method to render the generated world
//! // the parameter is the window resolution
//! WorldVisualizer::visualize(world, 600);
//! # }
=======
//!
//! fn main() {
//!     // Define the WorldGenerator parameters using the dedicated struct
//!     let params = WorldGeneratorParameters {
//!         seed: 15, // fixed seed
//!         world_size: 200, // smaller world
//!         amount_of_rivers: None, // disable rivers
//!         amount_of_streets: Some(1.2), // more streets
//!         ..Default::default() // the rest of the parameters keep their default value
//!     };
//!
//!     // Instantiate the WorldGenerator with the parameters
//!     let mut world_generator = WorldGenerator::new(params);
//!     // Generate the world
//!     let (world, _spawn_point, _weather, _max_score, _score_table) = world_generator.gen();
//!
//!     // Use 'WorldVisualizer::visualize' to render the world at the specified resolution
//!     WorldVisualizer::visualize(world, 600);
//! }
>>>>>>> dbd205c4
//! ```

/// World Generator
pub mod world_generator;

/// A simple 2D visualizer to render the generated world
pub mod world_visualizer;<|MERGE_RESOLUTION|>--- conflicted
+++ resolved
@@ -47,24 +47,6 @@
 //! use midgard::world_generator::WorldGenerator;
 //! use midgard::world_generator::WorldGeneratorParameters;
 //! use midgard::world_visualizer::WorldVisualizer;
-<<<<<<< HEAD
-//! 
-//! # fn main() {
-//! // Define the World Generator parameters using the dedicated struct
-//! let params = WorldGeneratorParameters {
-//!     world_size: 300,
-//!     ..Default::default()
-//! };
-//! 
-//! // Instantiate the World Generator with the static method 'new', passing the parameters
-//! let mut world_generator = WorldGenerator::new(params);
-//! let (world, (_spawn_x, _spawn_y), _weather, _max_score, _score_table) = world_generator.gen();
-//! 
-//! // Use the 'visualize' method to render the generated world
-//! // the parameter is the window resolution
-//! WorldVisualizer::visualize(world, 600);
-//! # }
-=======
 //!
 //! fn main() {
 //!     // Define the WorldGenerator parameters using the dedicated struct
@@ -84,7 +66,6 @@
 //!     // Use 'WorldVisualizer::visualize' to render the world at the specified resolution
 //!     WorldVisualizer::visualize(world, 600);
 //! }
->>>>>>> dbd205c4
 //! ```
 
 /// World Generator
