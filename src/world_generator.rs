--- conflicted
+++ resolved
@@ -5,26 +5,13 @@
 use noise::*;
 use multi_octave_noise::Multi;
 use robotics_lib::world::{worldgenerator::Generator, tile::Tile, tile::{TileType, Content}, environmental_conditions::{EnvironmentalConditions, WeatherType}};
-<<<<<<< HEAD
-use rand::{Rng, SeedableRng};
-use isize_index_matrix::*;
-
-=======
 use fast_poisson::Poisson2D;
-
-#[derive(Resource)]
-struct WorldMatrixResource {
-    matrix: Vec<Vec<Tile>>
-}
->>>>>>> 7d4da704
 
 pub struct WorldGenerator {
     seed: u32,
     world_size: usize,
 }
 
-<<<<<<< HEAD
-=======
 #[derive(Clone, PartialEq)]
 enum Biomes {
     Deepwater,
@@ -38,7 +25,6 @@
     SnowyMountain
 }
 
->>>>>>> 7d4da704
 impl WorldGenerator {
     pub fn new(seed: u32, world_size: usize) -> Self {
         Self { seed, world_size }
@@ -73,11 +59,6 @@
         return elevation_map;
     }
 
-<<<<<<< HEAD
-    fn generate_biomes(&self, elevation_map: &Vec<Vec<f64>>) -> Vec<Vec<Tile>> {
-        let deep_water_tile = Tile { tile_type: TileType::DeepWater, content: Content::None, elevation: 0};
-        let mut world = vec![vec![deep_water_tile; self.world_size]; self.world_size];
-=======
     fn generate_temperature_map(&self) -> Vec<Vec<f64>> {
         let mut temperature_map = vec![vec![0.0; self.world_size]; self.world_size];
 
@@ -148,7 +129,6 @@
         let mut biomes_map: Vec<Vec<Biomes>> = vec![vec![Biomes::Deepwater; self.world_size]; self.world_size];
         let temperature_map = self.generate_temperature_map();
         let lava_lakes_map = self.generate_lava_lakes_map();
->>>>>>> 7d4da704
 
         for x in 0..self.world_size {
             for y in 0..self.world_size {
@@ -188,34 +168,11 @@
     fn generate_rivers(&self, world: &mut Vec<Vec<Tile>>, elevation : &Vec<Vec<f64>>, rivers_amount : f64) {
         let number_of_rivers = (world.len() as f64 * world.len() as f64 * rivers_amount / 1000.0) as usize;
 
-<<<<<<< HEAD
         let rng_seed = {
             let mut rng_seed = [0u8;32];
             rng_seed[0..4].copy_from_slice(&self.seed.to_le_bytes());
             rng_seed
         };
-=======
-    fn color_tile(tile: &Tile) -> [u8; 4] {
-        return match tile.tile_type {
-            TileType::DeepWater => [0, 0, 127, 255],
-            TileType::ShallowWater => [0, 0, 255, 255],
-            TileType::Grass if tile.content == Content::Tree(1) => [153, 255, 51, 255],
-            TileType::Grass => [0, 255, 0, 255],
-            TileType::Sand => [255, 255, 0, 255],
-            TileType::Lava => [255, 0, 0, 255],
-            TileType::Hill => [0, 127, 0, 255],
-            TileType::Mountain => [153, 102, 51, 255],
-            TileType::Snow => [255, 255, 255, 255],
-            _ => [0, 0, 0, 255]
-        }
-    }
-
-    fn draw_window(mut wrapper_query: Query<&mut PixelsWrapper>, world: Res<WorldMatrixResource>) {
-        //Bevy pixels stuff
-        let Ok(mut wrapper) = wrapper_query.get_single_mut() else { return };
-        wrapper.pixels.resize_buffer(world.matrix.len() as u32, world.matrix.len() as u32).unwrap();
-        let frame = wrapper.pixels.frame_mut();
->>>>>>> 7d4da704
 
         let mut rng = rand::rngs::StdRng::from_seed((rng_seed).into());
 
