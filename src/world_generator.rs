--- conflicted
+++ resolved
@@ -392,10 +392,6 @@
         self.generate_rocks(&mut world, &biomes_map);
         self.generate_fishes(&mut world, &biomes_map);
         self.generate_fire_zones(&mut world, &biomes_map);
-<<<<<<< HEAD
-=======
-        self.generate_rivers(&mut world, &self.generate_altitude(7), 60.0);
->>>>>>> 1795093f
 
         let weather = self.generate_weather();
         let spawnpoint = self.generate_spawnpoint();
