use bevy::app::{App, Update};
use bevy::DefaultPlugins;
use bevy::prelude::*;
use bevy::window::WindowResolution;
use bevy_pixels::{PixelsPlugin, PixelsWrapper};
use bevy_pixels::prelude::*;
use robotics_lib::world::tile::{Content, Tile, TileType};

#[derive(Resource)]
struct WorldMatrixResource {
    matrix: Vec<Vec<Tile>>
}

#[derive(Resource)]
struct PixelScalingResource {
    pixel_scaling: usize
}

pub struct WorldVisualizer {}

impl WorldVisualizer {
    fn draw_window(mut wrapper_query: Query<&mut PixelsWrapper>, world: Res<WorldMatrixResource>, pixel_scaling: Res<PixelScalingResource>) {
        let pixel_scaling = pixel_scaling.pixel_scaling;

        //Bevy pixels stuff
        let Ok(mut wrapper) = wrapper_query.get_single_mut() else { return };
        let frame_row_len = world.matrix.len() * pixel_scaling;
        wrapper.pixels.resize_buffer(frame_row_len as u32, frame_row_len as u32).unwrap();
        let frame = wrapper.pixels.frame_mut();

        assert_eq!(frame_row_len * frame_row_len * 4, frame.len());

        for i in 0..world.matrix.len() {
            for j in 0..world.matrix.len() {
                for x in 0..pixel_scaling {
                    for y in 0..pixel_scaling {
                        let color = if x == pixel_scaling/2 && y == pixel_scaling/2 {
                            Self::color_tile_content(&world.matrix[i][j]).unwrap_or(Self::color_tile(&world.matrix[i][j]))
                        } else {
                            Self::color_tile(&world.matrix[i][j])
                        };
                        let pixel_coords = (i*pixel_scaling + x, j*pixel_scaling + y);
                        let pixel_index = pixel_coords.0 + frame_row_len * pixel_coords.1;
                        frame[pixel_index * 4..pixel_index * 4 + 4].copy_from_slice(&color);
                    }
                }
            }
        }
    }
    pub fn visualize(world: Vec<Vec<Tile>>, resolution: usize, pixel_scaling: usize) {
        let mut resolution = WindowResolution::new(resolution as f32, resolution as f32);
        resolution.set_scale_factor_override(Some(1.0));

        let window_plugin = WindowPlugin {
            primary_window: Some(Window {
                title: "MIDGARD".into(),
                resolution,
                resizable: false,
                ..default()
            }),
            ..default()
        };


        App::new()
            .add_plugins((DefaultPlugins.set(window_plugin), PixelsPlugin::default()))
            .add_systems(Update, bevy::window::close_on_esc)
            .add_systems(Draw, Self::draw_window)
            .insert_resource(WorldMatrixResource { matrix: world })
            .insert_resource(PixelScalingResource { pixel_scaling })
            .run();
    }
    fn color_tile_content(tile: &Tile) -> Option<[u8; 4]> {
        return match tile.content{
            //Content::Water(_) => Some([])
            Content::Fish(_) => Some([255, 153, 102, 255]),
            Content::Tree(_) => Some([51, 102, 0, 255]),
            Content::Rock(_) => Some([128, 128, 128, 255]),
            Content::Fire => Some([255, 102, 0, 255]),
            Content::Garbage(_) => Some([102, 153, 153, 255]),
            Content::Coin(_) => Some([204, 153, 0, 255]),
            Content::Bin(_) => Some([255, 103, 0, 255]),
            Content::Crate(_) => Some([102, 51, 0, 255]),
            Content::Market(_) => Some([143, 51, 255, 255]),
            _ => None
        }
    }
    fn color_tile(tile : &Tile) -> [u8; 4] {
        return match tile.tile_type {
            TileType::DeepWater => [0, 0, 127, 255],
            TileType::ShallowWater => [0, 0, 255, 255],
            TileType::Grass => [0, 255, 0, 255],
            TileType::Sand => [255, 255, 0, 255],
            TileType::Lava => [255, 0, 0, 255],
            TileType::Hill => [0, 127, 0, 255],
            TileType::Mountain => [153, 102, 51, 255],
            TileType::Snow => [255, 255, 255, 255],
<<<<<<< HEAD
            TileType::Teleport(_) => [102, 255, 255, 255],
=======
            TileType::Street => [64, 64, 64, 255],
>>>>>>> 9deec891
            _ => [0, 0, 0, 255]
        }
    }
}<|MERGE_RESOLUTION|>--- conflicted
+++ resolved
@@ -95,11 +95,8 @@
             TileType::Hill => [0, 127, 0, 255],
             TileType::Mountain => [153, 102, 51, 255],
             TileType::Snow => [255, 255, 255, 255],
-<<<<<<< HEAD
             TileType::Teleport(_) => [102, 255, 255, 255],
-=======
             TileType::Street => [64, 64, 64, 255],
->>>>>>> 9deec891
             _ => [0, 0, 0, 255]
         }
     }
