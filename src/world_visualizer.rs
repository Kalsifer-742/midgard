--- conflicted
+++ resolved
@@ -138,33 +138,21 @@
 /// </div>
 /// 
 /// # Examples
+/// 
 /// ```
-/// use midgard::world_generator::WorldGeneratorParameters;
 /// use robotics_lib::world::world_generator::Generator;
 /// use midgard::world_generator::WorldGenerator;
+/// use midgard::world_generator::WorldGeneratorParameters;
 /// use midgard::world_visualizer::WorldVisualizer;
-/// 
-<<<<<<< HEAD
+///
 /// # fn main() {
-/// // Instantiate the World Generator with default parameters
-/// let mut world_generator = WorldGenerator::new(Default::default());
-/// let (world, (_spawn_x, _spawn_y), _weather, _max_score, _score_table) = world_generator.gen();
-/// 
-/// // Use the 'visualize' method of 'WorldVisualizer' to render the generated world
-/// // th parameter is the window resolution
+/// let mut world_generator = WorldGenerator::new(WorldGeneratorParameters::Default());
+/// // Generate the world
+/// let (world, _spawn_point, _weather, _max_score, _score_table) = world_generator.gen();
+///
+/// // Use 'WorldVisualizer::visualize' to render the world at the specified resolution
 /// WorldVisualizer::visualize(world, 600);
 /// # }
-=======
-/// fn main() {
-///     // Instantiate the WorldGenerator with default parameters
-///     let mut world_generator = WorldGenerator::new(Default::default());
-///     let (world, _spawn_point, _weather, _max_score, _score_table) = world_generator.gen();
-///     
-///     // Use the 'visualize' method to render the generated world
-///     // the 2nd parameter is the window resolution
-///     WorldVisualizer::visualize(world, 600);
-/// }
->>>>>>> dbd205c4
 /// ```
 pub struct WorldVisualizer {}
 
