use bevy::app::{App, Update};
use bevy::prelude::*;
use bevy::window::WindowResolution;
use bevy::DefaultPlugins;
use bevy_pixels::prelude::*;
use bevy_pixels::{PixelsPlugin, PixelsWrapper};
use robotics_lib::world::tile::{Content, Tile, TileType};

#[derive(Resource)]
struct WorldMatrixResource {
    matrix: Vec<Vec<Tile>>,
}

#[derive(Resource)]
struct PixelScalingResource {
    pixel_scaling: usize,
}

/// Provides the `visualize` method to render the world
/// 
/// <img src="pic_trulli.jpg" alt="Italian Trulli">
/// 
/// # Examples
/// ```
/// use midgard::world_generator::WorldGeneratorParameters;
/// use robotics_lib::world::world_generator::Generator;
/// use midgard::world_generator::WorldGenerator;
/// use midgard::world_visualizer::WorldVisualizer;
/// 
<<<<<<< HEAD
/// fn main() {
///     // Instantiate the WorldGenerator with default parameters
///     let mut world_generator = WorldGenerator::new(Default::default());
///     let (world, _spawn_point, _weather, _max_score, _score_table) = world_generator.gen();
///     
///     // Use the 'visualize' method to render the generated world
///     // the 2nd parameter is the window resolution
///     WorldVisualizer::visualize(world, 600);
/// }
=======
/// # fn main() {
/// // Instantiate the World Generator with default parameters
/// let mut world_generator = WorldGenerator::new(Default::default());
/// let (world, (_spawn_x, _spawn_y), _weather, _max_score, _score_table) = world_generator.gen();
/// 
/// // Use the 'visualize' method of 'WorldVisualizer' to render the generated world
/// // the 2nd parameter is the window resolution and the 3rd is the scaling
/// WorldVisualizer::visualize(world, 600);
/// # }
>>>>>>> 219c354e
/// ```
pub struct WorldVisualizer {}

impl WorldVisualizer {
    fn draw_window(mut wrapper_query: Query<&mut PixelsWrapper>, world: Res<WorldMatrixResource>, pixel_scaling: Res<PixelScalingResource>) {
        let pixel_scaling = pixel_scaling.pixel_scaling;

        //Bevy pixels stuff
        let Ok(mut wrapper) = wrapper_query.get_single_mut() else {
            return;
        };
        let frame_row_len = world.matrix.len() * pixel_scaling;
        wrapper
            .pixels
            .resize_buffer(frame_row_len as u32, frame_row_len as u32)
            .unwrap();
        let frame = wrapper.pixels.frame_mut();

        assert_eq!(frame_row_len * frame_row_len * 4, frame.len());

        for i in 0..world.matrix.len() {
            for j in 0..world.matrix.len() {
                for x in 0..pixel_scaling {
                    for y in 0..pixel_scaling {
                        let color = if x <= pixel_scaling / 2 && y <= pixel_scaling / 2 {
                            Self::color_tile_content(&world.matrix[i][j])
                                .unwrap_or(Self::color_tile(&world.matrix[i][j]))
                        } else {
                            Self::color_tile(&world.matrix[i][j])
                        };
                        let pixel_coords = (i * pixel_scaling + x, j * pixel_scaling + y);
                        let pixel_index = pixel_coords.0 + frame_row_len * pixel_coords.1;
                        frame[pixel_index * 4..pixel_index * 4 + 4].copy_from_slice(&color);
                    }
                }
            }
        }
    }

    /// This method creates a window and renders the world in it.
    ///
    /// # Arguments
    /// - `world` - The world you want to render
    /// - `resolution` - The resolution of the output window
    ///
    /// # Examples
    /// ```
    /// # use robotics_lib::world::world_generator::Generator;
    /// # use midgard::{ world_visualizer::*, world_generator::*};
    /// # let mut world_generator = WorldGenerator::new(Default::default());
    /// let (world, _spawn_point, _weather, _max_score, _score_table) = world_generator.gen();
    /// WorldVisualizer::visualize(world, 600);
    /// ```
    /// 
    /// # Notes
    /// 
    /// The function panics if the resolution is lower than the world size.
    pub fn visualize(world: Vec<Vec<Tile>>, resolution: usize) {
        assert!(resolution >= world.len(), "WorldVisualizer::visualize must be called with resolution >= world_size ({resolution} < {})", world.len());

        let pixel_scaling = resolution / world.len();

        let mut resolution = WindowResolution::new(resolution as f32, resolution as f32);
        resolution.set_scale_factor_override(Some(1.0));

        let window_plugin = WindowPlugin {
            primary_window: Some(Window {
                title: "MIDGARD".into(),
                resolution,
                resizable: false,
                ..default()
            }),
            ..default()
        };

        App::new()
            .add_plugins((DefaultPlugins.set(window_plugin), PixelsPlugin::default()))
            .add_systems(Update, bevy::window::close_on_esc)
            .add_systems(Draw, Self::draw_window)
            .insert_resource(WorldMatrixResource { matrix: world })
            .insert_resource(PixelScalingResource { pixel_scaling })
            .run();
    }
    fn color_tile_content(tile: &Tile) -> Option<[u8; 4]> {
        return match tile.content {
            //Content::Water(_) => Some([])
            Content::Fish(_) => Some([255, 153, 102, 255]),
            Content::Tree(_) => Some([51, 102, 0, 255]),
            Content::Rock(_) => Some([128, 128, 128, 255]),
            Content::Fire => Some([255, 102, 0, 255]),
            Content::Garbage(_) => Some([102, 153, 153, 255]),
            Content::Coin(_) => Some([204, 153, 0, 255]),
            Content::Bin(_) => Some([255, 103, 0, 255]),
            Content::Crate(_) => Some([102, 51, 0, 255]),
            Content::Market(_) => Some([143, 51, 255, 255]),
            _ => None,
        };
    }
    fn color_tile(tile: &Tile) -> [u8; 4] {
        return match tile.tile_type {
            TileType::DeepWater => [0, 0, 127, 255],
            TileType::ShallowWater => [0, 0, 255, 255],
            TileType::Grass => [0, 255, 0, 255],
            TileType::Sand => [255, 255, 0, 255],
            TileType::Lava => [255, 0, 0, 255],
            TileType::Hill => [0, 127, 0, 255],
            TileType::Mountain => [153, 102, 51, 255],
            TileType::Snow => [255, 255, 255, 255],
            TileType::Teleport(_) => [102, 255, 255, 255],
            TileType::Street => [64, 64, 64, 255],
            _ => [0, 0, 0, 255],
        };
    }
}<|MERGE_RESOLUTION|>--- conflicted
+++ resolved
@@ -27,7 +27,6 @@
 /// use midgard::world_generator::WorldGenerator;
 /// use midgard::world_visualizer::WorldVisualizer;
 /// 
-<<<<<<< HEAD
 /// fn main() {
 ///     // Instantiate the WorldGenerator with default parameters
 ///     let mut world_generator = WorldGenerator::new(Default::default());
@@ -37,17 +36,6 @@
 ///     // the 2nd parameter is the window resolution
 ///     WorldVisualizer::visualize(world, 600);
 /// }
-=======
-/// # fn main() {
-/// // Instantiate the World Generator with default parameters
-/// let mut world_generator = WorldGenerator::new(Default::default());
-/// let (world, (_spawn_x, _spawn_y), _weather, _max_score, _score_table) = world_generator.gen();
-/// 
-/// // Use the 'visualize' method of 'WorldVisualizer' to render the generated world
-/// // the 2nd parameter is the window resolution and the 3rd is the scaling
-/// WorldVisualizer::visualize(world, 600);
-/// # }
->>>>>>> 219c354e
 /// ```
 pub struct WorldVisualizer {}
 
