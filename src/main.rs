mod world_generator;
mod world_visualizer;

use robotics_lib::world::worldgenerator::Generator;
use world_generator::WorldGenerator;
use world_visualizer::WorldVisualizer;


fn main() {
<<<<<<< HEAD
    let mut world_generator = WorldGenerator::new(3, 300);
=======
    let mut world_generator = WorldGenerator::new(rand::random::<u32>(), 100);
>>>>>>> 9a92f081
    let (world, (_spawn_x, _spawn_y), _weather, _max_score) = world_generator.gen();
    WorldVisualizer::visualize(world, 900);
}<|MERGE_RESOLUTION|>--- conflicted
+++ resolved
@@ -7,11 +7,7 @@
 
 
 fn main() {
-<<<<<<< HEAD
-    let mut world_generator = WorldGenerator::new(3, 300);
-=======
-    let mut world_generator = WorldGenerator::new(rand::random::<u32>(), 100);
->>>>>>> 9a92f081
+    let mut world_generator = WorldGenerator::new(3, 100);
     let (world, (_spawn_x, _spawn_y), _weather, _max_score) = world_generator.gen();
     WorldVisualizer::visualize(world, 900);
 }