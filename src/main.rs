--- conflicted
+++ resolved
@@ -7,13 +7,7 @@
 
 
 fn main() {
-<<<<<<< HEAD
     let mut world_generator = WorldGenerator::new(rand::random::<u32>(), 100);
     let (world, (_spawn_x, _spawn_y), _weather, _max_score) = world_generator.gen();
-    WorldGenerator::visualize(world, 800);
-=======
-    let mut world_generator = WorldGenerator::new(1, 100);
-    let (world, (_spawn_x, _spawn_y), _weather, _max_score) = world_generator.gen();
     WorldVisualizer::visualize(world, 600);
->>>>>>> feaf9fbb
 }